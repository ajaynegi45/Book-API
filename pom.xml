<?xml version="1.0" encoding="UTF-8"?>
<project xmlns="http://maven.apache.org/POM/4.0.0"
	xmlns:xsi="http://www.w3.org/2001/XMLSchema-instance"
	xsi:schemaLocation="http://maven.apache.org/POM/4.0.0 https://maven.apache.org/xsd/maven-4.0.0.xsd">
	<modelVersion>4.0.0</modelVersion>
	<parent>
		<groupId>org.springframework.boot</groupId>
		<artifactId>spring-boot-starter-parent</artifactId>
		<version>3.3.3</version>
		<relativePath /> <!-- lookup parent from repository -->
	</parent>
	<groupId>com</groupId>
	<artifactId>libraryman-api</artifactId>
	<version>0.0.1-SNAPSHOT</version>
	<name>libraryman-api</name>
	<description>Revolutionize book management with LibraryMan! Easily track
		stock, borrowers, and due dates, streamlining operations for schools,
		companies, and libraries worldwide, ensuring efficient and organized
		book lending.</description>
	<url />
	<licenses>
		<license />
	</licenses>
	<developers>
		<developer />
	</developers>
	<scm>
		<connection />
		<developerConnection />
		<tag />
		<url />
	</scm>
	<properties>
		<java.version>17</java.version>
	</properties>
	<dependencies>

		<dependency>
			<groupId>org.springframework.boot</groupId>
			<artifactId>spring-boot-starter-data-jpa</artifactId>
		</dependency>

		<dependency>
			<groupId>org.springframework.boot</groupId>
			<artifactId>spring-boot-starter-web</artifactId>
		</dependency>

		<dependency>
			<groupId>org.springframework.boot</groupId>
			<artifactId>spring-boot-devtools</artifactId>
			<scope>runtime</scope>
			<optional>true</optional>
		</dependency>
<<<<<<< HEAD
		<dependency>
			<groupId>io.jsonwebtoken</groupId>
			<artifactId>jjwt-api</artifactId>
			<version>0.11.5</version>
		</dependency>
		<dependency>
			<groupId>io.jsonwebtoken</groupId>
			<artifactId>jjwt-impl</artifactId>
			<version>0.11.5</version>
			<scope>runtime</scope>
		</dependency>
		<dependency>
			<groupId>io.jsonwebtoken</groupId>
			<artifactId>jjwt-jackson</artifactId>
			<version>0.11.5</version>
			<scope>runtime</scope>
		</dependency>
=======
>>>>>>> 186da197

		<dependency>
			<groupId>com.mysql</groupId>
			<artifactId>mysql-connector-j</artifactId>
			<scope>runtime</scope>
		</dependency>

		<dependency>
			<groupId>org.springframework.boot</groupId>
			<artifactId>spring-boot-starter-test</artifactId>
			<scope>test</scope>
		</dependency>

		<dependency>
			<groupId>org.springframework.boot</groupId>
			<artifactId>spring-boot-starter-mail</artifactId>
		</dependency>

		<dependency>
			<groupId>org.springframework.boot</groupId>
<<<<<<< HEAD
			<artifactId>spring-boot-starter-security</artifactId>
		</dependency>
		<dependency>
			<groupId>org.springframework.security</groupId>
			<artifactId>spring-security-test</artifactId>
			<scope>test</scope>
		</dependency>
		<dependency>
			<groupId>org.springframework.security</groupId>
			<artifactId>spring-security-oauth2-client</artifactId>

=======
			<artifactId>spring-boot-starter-cache</artifactId>
>>>>>>> 186da197
		</dependency>

	</dependencies>

	<build>
		<plugins>
			<plugin>
				<groupId>org.springframework.boot</groupId>
				<artifactId>spring-boot-maven-plugin</artifactId>
			</plugin>
		</plugins>
	</build>

</project><|MERGE_RESOLUTION|>--- conflicted
+++ resolved
@@ -51,26 +51,26 @@
 			<scope>runtime</scope>
 			<optional>true</optional>
 		</dependency>
-<<<<<<< HEAD
+		
 		<dependency>
 			<groupId>io.jsonwebtoken</groupId>
 			<artifactId>jjwt-api</artifactId>
 			<version>0.11.5</version>
 		</dependency>
+		
 		<dependency>
 			<groupId>io.jsonwebtoken</groupId>
 			<artifactId>jjwt-impl</artifactId>
 			<version>0.11.5</version>
 			<scope>runtime</scope>
 		</dependency>
+		
 		<dependency>
 			<groupId>io.jsonwebtoken</groupId>
 			<artifactId>jjwt-jackson</artifactId>
 			<version>0.11.5</version>
 			<scope>runtime</scope>
 		</dependency>
-=======
->>>>>>> 186da197
 
 		<dependency>
 			<groupId>com.mysql</groupId>
@@ -91,23 +91,24 @@
 
 		<dependency>
 			<groupId>org.springframework.boot</groupId>
-<<<<<<< HEAD
 			<artifactId>spring-boot-starter-security</artifactId>
 		</dependency>
+		
 		<dependency>
 			<groupId>org.springframework.security</groupId>
 			<artifactId>spring-security-test</artifactId>
 			<scope>test</scope>
 		</dependency>
+		
 		<dependency>
 			<groupId>org.springframework.security</groupId>
 			<artifactId>spring-security-oauth2-client</artifactId>
-
-=======
-			<artifactId>spring-boot-starter-cache</artifactId>
->>>>>>> 186da197
 		</dependency>
 
+		<dependency>
+			<groupId>org.springframework.boot</groupId>
+			<artifactId>spring-boot-starter-cache</artifactId>
+		</dependency>
 	</dependencies>
 
 	<build>
