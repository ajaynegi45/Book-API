--- conflicted
+++ resolved
@@ -107,13 +107,13 @@
     @Transactional
     public synchronized BorrowingsDto borrowBook(BorrowingsDto borrowing) {
         Optional<BookDto> bookDto = bookService.getBookById(borrowing.getBook().getBookId());
-        Optional<MembersDto> member = memberService.getMemberById(borrowing.getMember().getMemberId());
-        if (bookDto.isPresent() && member.isPresent()) {
+        Optional<MembersDto> memberDto = memberService.getMemberById(borrowing.getMember().getMemberId());
+        if (bookDto.isPresent() && memberDto.isPresent()) {
             Book bookEntity = bookService.DtoToEntity(bookDto.get());
-            Members memberEntity = memberService.DtoEntity(member.get());
+            Members memberEntity = memberService.DtoEntity(memberDto.get());
 
             if (bookEntity.getCopiesAvailable() > 0) {
-                updateBookCopies(book, "REMOVE", 1);
+                updateBookCopies(bookDto, "REMOVE", 1);
                 borrowing.setBorrowDate(new Date());
                 borrowing.setBook(bookService.EntityToDto(bookEntity));
                 borrowing.setMember(memberService.EntityToDto(memberEntity));
@@ -149,17 +149,11 @@
     public synchronized BorrowingsDto returnBook(int borrowingId) {
         BorrowingsDto borrowingsDto = getBorrowingById(borrowingId)
                 .orElseThrow(() -> new ResourceNotFoundException("Borrowing not found"));
-
-<<<<<<< HEAD
-        Optional<Members> member = memberService.getMemberById(borrowing.getMember().getMemberId());
-            if(!member.isPresent()){
-                    throw new ResourceNotFoundException("Member not found");
-        }
-
-        if (borrowing.getReturnDate() != null) {
-=======
+        Optional<MembersDto> memberDto = memberService.getMemberById(borrowingsDto.getMember().getMemberId());
+        if(!memberDto.isPresent()){
+                throw new ResourceNotFoundException("Member not found");
+        }
         if (borrowingsDto.getReturnDate() != null) {
->>>>>>> ddc6b0d4
             throw new ResourceNotFoundException("Book has already been returned");
         }
         if (borrowingsDto.getDueDate().before(new Date())) {
@@ -174,19 +168,12 @@
             }
         }
 
-<<<<<<< HEAD
-        borrowing.setReturnDate(new Date());
-        Optional<Book> book = bookService.getBookById(borrowing.getBook().getBookId());
-        updateBookCopies(book, "ADD", 1);
-        notificationService.bookReturnedNotification(borrowing);
-        borrowingRepository.save(borrowing);
-=======
         borrowingsDto.setReturnDate(new Date());
-        updateBookCopies(borrowingsDto.getBook().getBookId(), "ADD", 1);
+        Optional<BookDto> bookDto = bookService.getBookById(borrowingsDto.getBook().getBookId());
+        updateBookCopies(bookDto, "ADD", 1);
         notificationService.bookReturnedNotification(DtoToEntity(borrowingsDto));
         borrowingRepository.save(DtoToEntity(borrowingsDto));
         return borrowingsDto;
->>>>>>> ddc6b0d4
     }
 
     /**
@@ -214,15 +201,11 @@
     public String payFine(int borrowingId) {
         BorrowingsDto borrowingsDto = getBorrowingById(borrowingId)
                 .orElseThrow(() -> new ResourceNotFoundException("Borrowing not found"));
-<<<<<<< HEAD
-        Optional<Members> member = memberService.getMemberById(borrowing.getMember().getMemberId());
-        if(!member.isPresent()){
-                throw new ResourceNotFoundException("Member not found");
-        }
-        Fines fine = borrowing.getFine();
-=======
+        Optional<MembersDto> memberDto = memberService.getMemberById(borrowingsDto.getMember().getMemberId());
+        if(!memberDto.isPresent()){
+            throw new ResourceNotFoundException("Member not found");
+        }
         Fines fine = borrowingsDto.getFine();
->>>>>>> ddc6b0d4
 
         if (fine != null && !fine.isPaid()) {
             fine.setPaid(true);
@@ -247,13 +230,7 @@
      * @param numberOfCopies the number of copies to add or remove
      * @throws ResourceNotFoundException if the book is not found or if there are not enough copies to remove
      */
-<<<<<<< HEAD
-    public void updateBookCopies(Optional<Book> book, String operation, int numberOfCopies) {
-=======
-    public void updateBookCopies(int bookId, String operation, int numberOfCopies) {
-        Optional<BookDto> bookDto = bookService.getBookById(bookId);
->>>>>>> ddc6b0d4
-
+    public void updateBookCopies(Optional<BookDto> bookDto, String operation, int numberOfCopies) {
         if (bookDto.isPresent()) {
             Book bookEntity = bookService.DtoToEntity(bookDto.get());
             if (operation.equals("ADD")) {
